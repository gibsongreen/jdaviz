import numpy as np
from pathlib import Path

from astropy.table import QTable
import astropy.units as u

from jdaviz.core.helpers import ConfigHelper
from jdaviz.core.events import SnackbarMessage
from jdaviz.configs.specviz import SpecViz


class MosViz(ConfigHelper):
    """MosViz Helper class"""

    _default_configuration = "mosviz"

    def __init__(self):
        super().__init__()

        spec1d = self.app.get_viewer("spectrum-viewer")
        spec1d.scales['x'].observe(self._update_spec2d_x_axis)

        spec2d = self.app.get_viewer("spectrum-2d-viewer")
        spec2d.scales['x'].observe(self._update_spec1d_x_axis)

        self._shared_image = False

    def _extend_world(self, spec1d, ext):
        # Extend 1D spectrum world axis to enable panning (within reason) past
        # the bounds of data
        world = self.app.data_collection[spec1d]["World 0"].copy()
        dw = world[1]-world[0]
        prepend = np.linspace(world[0]-dw*ext, world[0]-dw, ext)
        dw = world[-1]-world[-2]
        append = np.linspace(world[-1]+dw, world[-1]+dw*ext, ext)
        world = np.hstack((prepend, world, append))
        return world

    def _update_spec2d_x_axis(self, change):
        # This assumes the two spectrum viewers have the same x-axis shape and
        # wavelength solution, which should always hold
        if change['old'] is None:
            pass
        else:
            name = change['name']
            if name not in ['min', 'max']:
                return
            new_val = change['new']
            spec1d = self.app.get_viewer('table-viewer')._selected_data["spectrum-viewer"]
            extend_by = int(self.app.data_collection[spec1d]["World 0"].shape[0])
            world = self._extend_world(spec1d, extend_by)

            # Warn the user if they've panned far enough away from the data
            # that the viewers will desync
            if new_val > world[-1] or new_val < world[0]:
                msg = "Warning: panning too far away from the data may desync\
                      the 1D and 2D spectrum viewers"
                msg = SnackbarMessage(msg, color='warning', sender=self)
                self.app.hub.broadcast(msg)

            idx = float((np.abs(world - new_val)).argmin()) - extend_by
            scales = self.app.get_viewer('spectrum-2d-viewer').scales
            old_idx = getattr(scales['x'], name)
            if idx != old_idx:
                setattr(scales['x'], name, idx)

    def _update_spec1d_x_axis(self, change):
        # This assumes the two spectrum viewers have the same x-axis shape and
        # wavelength solution, which should always hold
        if change['old'] is None:
            pass
        else:
            name = change['name']
            if name not in ['min', 'max']:
                return
            new_idx = int(np.around(change['new']))
            spec1d = self.app.get_viewer('table-viewer')._selected_data["spectrum-viewer"]
            extend_by = int(self.app.data_collection[spec1d]["World 0"].shape[0])
            world = self._extend_world(spec1d, extend_by)

            scales = self.app.get_viewer('spectrum-viewer').scales
            old_val = getattr(scales['x'], name)

            # Warn the user if they've panned far enough away from the data
            # that the viewers will desync
            try:
                val = world[new_idx+extend_by]
            except IndexError:
                val = old_val
                msg = "Warning: panning too far away from the data may desync \
                       the 1D and 2D spectrum viewers"
                msg = SnackbarMessage(msg, color='warning', sender=self)
                self.app.hub.broadcast(msg)
            if val != old_val:
                setattr(scales['x'], name, val)

    def load_data(self, spectra_1d=None, spectra_2d=None, images=None,
                  spectra_1d_label=None, spectra_2d_label=None,
                  images_label=None, *args, **kwargs):
        """
        Load and parse a set of MOS spectra and images

        Parameters
        ----------
        spectra_1d : list or str
            A list of spectra as translatable container objects (e.g.
            ``Spectrum1D``) that can be read by glue-jupyter. Alternatively,
            can be a string file path.

        spectra_2d : list or str
            A list of spectra as translatable container objects (e.g.
            ``Spectrum1D``) that can be read by glue-jupyter. Alternatively,
            can be a string file path.

        images : list or str
            A list of images as translatable container objects (e.g.
            ``CCDData``) that can be read by glue-jupyter. Alternatively,
            can be a string file path. If None, no images are displayed.

        spectra_1d_label : str or list
            String representing the label for the data item loaded via
            ``onedspectra``. Can be a list of strings representing data labels
            for each item in ``data_obj`` if  ``data_obj`` is a list.

        spectra_2d_label : str or list
            String representing the label for the data item loaded via
            ``twodspectra``. Can be a list of strings representing data labels
            for each item in ``data_obj`` if  ``data_obj`` is a list.

        images_label : str or list
            String representing the label for the data item loaded via
            ``images``. Can be a list of strings representing data labels
            for each item in ``data_obj`` if  ``data_obj`` is a list.
        """

<<<<<<< HEAD
        directory = kwargs.pop('directory', None)
        instrument = kwargs.pop('instrument', None)
        msg = ""

        if directory is not None and instrument is not None:
            if instrument.lower() == "nirspec":
                super().load_data(directory, "mosviz-nirspec-directory-parser")
            elif instrument.lower() == "niriss":
                self.load_niriss_data(directory)
            else:
                msg = "Warning: Data is not from NIRISS or Nirspec, " \
                      "data loading may not work"
                super().load_data(directory, "mosviz-nirspec-directory-parser")
        elif directory is not None:
            msg = "Warning: Please provide the name of the instrument" \
                  " in the load_data method"
        elif spectra_1d is not None and spectra_2d is not None\
                and images is not None:
            self.load_metadata(images)
            self.load_images(images, images_label)
            self.load_2d_spectra(spectra_2d, spectra_2d_label)
            self.load_1d_spectra(spectra_1d, spectra_1d_label)
        elif spectra_1d is not None and spectra_2d is not None:
            self.load_2d_spectra(spectra_2d, spectra_2d_label)
            self.load_1d_spectra(spectra_1d, spectra_1d_label)
        else:
            msg = "Warning: Please set valid values for the load_data() method"

        if msg:
            print(msg)
            msg = SnackbarMessage(msg, color='warning', sender=self)
            self.app.hub.broadcast(msg)

    def load_spectra(self, spectra_1d, spectra_2d):
        """
        Load 1D and 2D spectra from a directory.

        Parameters
        ----------
        spectra_1d : list or str
            A list of spectra as translatable container objects (e.g.
            ``Spectrum1D``) that can be read by glue-jupyter. Alternatively,
            can be a string file path.

        spectra_2d : list or str
            A list of spectra as translatable container objects (e.g.
            ``Spectrum1D``) that can be read by glue-jupyter. Alternatively,
            can be a string file path.
        """

        self.load_data(spectra_1d=spectra_1d, spectra_2d=spectra_2d)

    def load_spectra_from_directory(self, directory, instrument):
        """

        Parameters
        ----------
        directory : str
            The path of the directory where Mosviz data is located.

        instrument : str
            The instrument the Mosviz data originated from.

        Returns
        -------

        """
        self.load_data(directory=directory, instrument=instrument)
=======
        # If we have a single image for multiple spectra, tell the table viewer
        if not isinstance(images, (list, tuple)) and isinstance(spectra_1d, (list, tuple)):
            self._shared_image = True
            self.app.get_viewer('table-viewer')._shared_image = True
            self.load_images(images, images_label, share_image=len(spectra_1d))
        else:
            self.load_images(images, images_label)

        if images is not None and not self._shared_image:
            self.load_metadata(images)

        self.load_2d_spectra(spectra_2d, spectra_2d_label)
        self.load_1d_spectra(spectra_1d, spectra_1d_label)
>>>>>>> 9c0bdf9d

    def load_metadata(self, data_obj):
        """
        Load and parse a set of FITS objects to extract any relevant metadata.

        Parameters
        ----------
        data_obj : list or str
            A list of FITS objects with parseable headers. Alternatively,
            can be a string file path.
        """
        self.app.load_data(data_obj, parser_reference="mosviz-metadata-parser")

    def load_1d_spectra(self, data_obj, data_labels=None):
        """
        Load and parse a set of 1D spectra objects.

        Parameters
        ----------
        data_obj : list or str
            A list of spectra as translatable container objects (e.g.
            ``Spectrum1D``) that can be read by glue-jupyter. Alternatively,
            can be a string file path.
        data_labels : str or list
            String representing the label for the data item loaded via
            ``data_obj``. Can be a list of strings representing data labels
            for each item in ``data_obj`` if  ``data_obj`` is a list.
        """
        super().load_data(data_obj, parser_reference="mosviz-spec1d-parser",
                          data_labels=data_labels)

    def load_2d_spectra(self, data_obj, data_labels=None):
        """
        Load and parse a set of 2D spectra objects.

        Parameters
        ----------
        data_obj : list or str
            A list of 2D spectra as translatable container objects (e.g.
            ``Spectrum1D``) that can be read by glue-jupyter. Alternatively,
            can be a string file path.
        data_labels : str or list
            String representing the label for the data item loaded via
            ``data_obj``. Can be a list of strings representing data labels
            for each item in ``data_obj`` if  ``data_obj`` is a list.
        """
        super().load_data(data_obj, parser_reference="mosviz-spec2d-parser",
                          data_labels=data_labels)

    def load_niriss_data(self, data_obj, data_labels=None):
        super().load_data(data_obj, parser_reference="mosviz-niriss-parser")

    def load_images(self, data_obj, data_labels=None, share_image=0):
        """
        Load and parse a set of image objects. If providing a file path, it
        must be readable by ``CCDData`` io registries.

        Parameters
        ----------
        data_obj : list or str
            A list of spectra as translatable container objects (e.g.
            ``CCDData``) that can be read by glue-jupyter. Alternatively,
            can be a string file path.
        data_labels : str or list
            String representing the label for the data item loaded via
            ``data_obj``. Can be a list of strings representing data labels
            for each item in ``data_obj`` if  ``data_obj`` is a list.
        share_image : int, optional
            If 0, images are treated as applying to individual spectra. If non-zero,
            a single image will be shared by multiple spectra so that clicking a
            different row in the table does not reload the displayed image.
            Currently, if non-zero, the provided number must match the number of
            spectra.
        """
        super().load_data(data_obj, parser_reference="mosviz-image-parser",
                          data_labels=data_labels, share_image=share_image)

    def add_column(self, data, column_name=None):
        """
        Add a new data column to the table.

        Parameters
        ----------
        data : array-like
            Array-like set of data values, e.g. redshifts, RA, DEC, etc.
        column_name : str
            Header string to be shown in the table.
        """
        table_data = self.app.data_collection['MOS Table']
        table_data.add_component(data, column_name)

    def to_table(self):
        """
        Creates an astropy `~astropy.table.QTable` object from the MOS table
        viewer.

        Returns
        -------
        `~astropy.table.QTable`
            An astropy table constructed from the loaded mos data.
        """
        table_data = self.app.data_collection['MOS Table']

        data_dict = {}

        for cid in table_data.components:
            comp = table_data.get_component(cid)
            # Rename the first column to something more sensible
            if cid.label == "Pixel Axis 0 [x]":
                label = "Table Index"
            else:
                label = cid.label

            if comp.units is not None:
                if comp.units == "":
                    data_dict[label] = comp.data
                else:
                    unit = u.Unit(comp.units)
                    data_dict[label] = comp.data * unit
            else:
                data_dict[label] = comp.data

        return QTable(data_dict)

    def to_csv(self, filename="MOS_data.csv", selected=False, overwrite=False):
        """
        Creates a csv file with the contents of the MOS table viewer

        Parameters
        ----------
        filename: str
            Filename for the output CSV file.
        selected: bool
            If set to True, only the checked rows in the table will be output.
        """

        path = Path(filename)
        if path.is_file():
            if not overwrite:
                raise FileExistsError(f"File {filename} exists, choose another"
                                      " file name or set overwrite=True")

        table_df = self.app.data_collection['MOS Table'].to_dataframe()

        if filename[-4:] != ".csv":
            filename += ".csv"

        # Restrict to only checked rows if desired
        if selected:
            checked_rows = self.app.get_viewer("table-viewer").widget_table.checked
            table_df = table_df.iloc[checked_rows]

        # This column is an artifact of the table widget construction with no meaning
        table_df = table_df.drop(labels="Pixel Axis 0 [x]", axis=1)

        table_df.to_csv(filename, index_label="Table Index")

    @property
    def specviz(self):
        """
        A specviz helper (`~jdaviz.configs.specviz.SpecViz`) for the Jdaviz
        application that is wrapped by mosviz
        """
        if not hasattr(self, '_specviz'):
            self._specviz = SpecViz(app=self.app)
        return self._specviz<|MERGE_RESOLUTION|>--- conflicted
+++ resolved
@@ -133,7 +133,6 @@
             for each item in ``data_obj`` if  ``data_obj`` is a list.
         """
 
-<<<<<<< HEAD
         directory = kwargs.pop('directory', None)
         instrument = kwargs.pop('instrument', None)
         msg = ""
@@ -152,13 +151,22 @@
                   " in the load_data method"
         elif spectra_1d is not None and spectra_2d is not None\
                 and images is not None:
-            self.load_metadata(images)
-            self.load_images(images, images_label)
-            self.load_2d_spectra(spectra_2d, spectra_2d_label)
-            self.load_1d_spectra(spectra_1d, spectra_1d_label)
-        elif spectra_1d is not None and spectra_2d is not None:
-            self.load_2d_spectra(spectra_2d, spectra_2d_label)
-            self.load_1d_spectra(spectra_1d, spectra_1d_label)
+                # If we have a single image for multiple spectra, tell the table viewer
+                if not isinstance(images, (list, tuple)) and isinstance(spectra_1d, (list, tuple)):
+                    self._shared_image = True
+                    self.app.get_viewer('table-viewer')._shared_image = True
+                    self.load_images(images, images_label, share_image=len(spectra_1d))
+                else:
+                    self.load_images(images, images_label)
+
+                if images is not None and not self._shared_image:
+                    self.load_metadata(images)
+
+                self.load_2d_spectra(spectra_2d, spectra_2d_label)
+                self.load_1d_spectra(spectra_1d, spectra_1d_label)
+                elif spectra_1d is not None and spectra_2d is not None:
+                    self.load_2d_spectra(spectra_2d, spectra_2d_label)
+                    self.load_1d_spectra(spectra_1d, spectra_1d_label)
         else:
             msg = "Warning: Please set valid values for the load_data() method"
 
@@ -202,21 +210,6 @@
 
         """
         self.load_data(directory=directory, instrument=instrument)
-=======
-        # If we have a single image for multiple spectra, tell the table viewer
-        if not isinstance(images, (list, tuple)) and isinstance(spectra_1d, (list, tuple)):
-            self._shared_image = True
-            self.app.get_viewer('table-viewer')._shared_image = True
-            self.load_images(images, images_label, share_image=len(spectra_1d))
-        else:
-            self.load_images(images, images_label)
-
-        if images is not None and not self._shared_image:
-            self.load_metadata(images)
-
-        self.load_2d_spectra(spectra_2d, spectra_2d_label)
-        self.load_1d_spectra(spectra_1d, spectra_1d_label)
->>>>>>> 9c0bdf9d
 
     def load_metadata(self, data_obj):
         """
